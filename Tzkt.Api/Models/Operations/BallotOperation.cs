--- conflicted
+++ resolved
@@ -53,14 +53,14 @@
         /// </summary>
         public Alias Delegate { get; set; }
 
-<<<<<<< HEAD
+        /// <summary>
+        /// Number of baker's rolls (baker's voting power)
+        /// </summary>
         public int Rolls { get; set; }
 
-=======
         /// <summary>
         /// Vote, given in the ballot (`yay`, `nay`, or `pass`)
         /// </summary>
->>>>>>> d521913c
         public string Vote { get; set; }
     }
 }