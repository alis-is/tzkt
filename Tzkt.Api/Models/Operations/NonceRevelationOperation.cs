﻿using System;
using System.Collections.Generic;
using System.Linq;
using System.Text.Json.Serialization;
using System.Threading.Tasks;

namespace Tzkt.Api.Models
{
    public class NonceRevelationOperation : Operation
    {
        /// <summary>
        /// Type of the operation, `nonce_revelation` - are used by the blockchain to create randomness
        /// </summary>
        public override string Type => OpTypes.NonceRevelation;

        /// <summary>
        /// Unique ID of the operation, stored in the TzKT indexer database
        /// </summary>
        public override int Id { get; set; }

        /// <summary>
        /// The height of the block from the genesis block, in which the operation was included
        /// </summary>
        public int Level { get; set; }

        /// <summary>
        /// Datetime of the block, in which the operation was included (ISO 8601, e.g. `2020-02-20T02:40:57Z`)
        /// </summary>
        public DateTime Timestamp { get; set; }

        /// <summary>
        /// Hash of the block, in which the operation was included
        /// </summary>
        public string Block { get; set; }

        /// <summary>
        /// Hash of the operation
        /// </summary>
        public string Hash { get; set; }

        /// <summary>
        /// Information about the delegate (baker), who produced the block with the operation
        /// </summary>
        public Alias Baker { get; set; }

<<<<<<< HEAD
        public long BakerRewards { get; set; }

=======
        /// <summary>
        /// Information about the delegate (baker), who revealed the nonce (sent the operation)
        /// </summary>
>>>>>>> d521913c
        public Alias Sender { get; set; }

        /// <summary>
        /// Block height of the block, where seed nonce hash is stored
        /// </summary>
        public int RevealedLevel { get; set; }
    }
}<|MERGE_RESOLUTION|>--- conflicted
+++ resolved
@@ -43,14 +43,14 @@
         /// </summary>
         public Alias Baker { get; set; }
 
-<<<<<<< HEAD
+        /// <summary>
+        /// Reward amount paid to baker, included this operation into a block
+        /// </summary>
         public long BakerRewards { get; set; }
-
-=======
+        
         /// <summary>
         /// Information about the delegate (baker), who revealed the nonce (sent the operation)
         /// </summary>
->>>>>>> d521913c
         public Alias Sender { get; set; }
 
         /// <summary>
